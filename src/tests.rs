/*!
This test framework intends to combine both performance and correctness tests
into a single test.

It will do this by measuring the performance of ONLY the allocation and deallocation,
not measure it's own checking

But performance checking will be secondary, the primary goal of this suite is
correctness testing.

It will have:
 - pseudo random number generator which ensures that allocations are identical
     on each run (can be altered by changing seed)
 - "Allocation Array" which tracks and determines which allocations shall be
      made.
*/

use std::thread;
use std::prelude::*;
use std::string::String;
use std::vec::Vec;
use std::panic;

use core::mem;
use core::iter::FromIterator;
use core::result;

use rand::{sample, Rng, SeedableRng, XorShiftRng};
use stopwatch::Stopwatch;

use super::*;
use super::types::{BlockLoc, IndexLoc};

type Fill = u32;
type TResult<T> = result::Result<T, String>;

impl panic::UnwindSafe for Pool {}


#[derive(Debug, Default)]
struct Stats {
    loops: usize,
    allocs: usize,
    frees: usize,
    cleans: usize,
    defrags: usize,
    out_of_mems: usize,
}

/// Actions that can be done when a full allocation is found
#[derive(Debug, Copy, Clone)]
enum FullActions {
    Deallocate,
    Clean,
    Change,
}

/// Actions that can be done when an empty allocation is found
#[derive(Debug, Copy, Clone)]
enum EmptyActions {
    Alloc,
    Skip,
}

#[derive(Debug, Default, Clone)]
struct Settings {
    /// the number of loops to run
    loops: usize,
    /// an action will randomly be selected from this list when
    /// data is found in an allocation
    full_chances: Vec<FullActions>,
    /// an action will randomly be selected from this list when
    /// data is not found in an allocation
    empty_chances: Vec<EmptyActions>,
}

/// contains means to track test as well as
/// settings for test
struct Tracker {
    gen: XorShiftRng,
    clock: Stopwatch,
    test_clock: Stopwatch,
    stats: Stats,
    settings: Settings,
}

impl Tracker {
    pub fn new(settings: Settings) -> Tracker {
        let seed = [1, 2, 3, 4];
        let mut gen = XorShiftRng::from_seed(seed);
        Tracker { gen: gen,
                  clock: Stopwatch::new(), test_clock: Stopwatch::new(),
                  stats: Stats::default(),
                  settings: settings,
        }
    }
}

struct Allocation<'a> {
    i: usize,
    pool: &'a Pool,
    data: Vec<Fill>,
    mutex: Option<super::SliceMutex<'a, Fill>>,
}

impl<'a> Allocation<'a> {
    fn assert_valid(&mut self) -> TResult<()> {
        let mutex = match self.mutex {
            Some(ref mut m) => m,
            None => return Ok(()),
        };
        let ref sdata = self.data;
        let pdata = mutex.lock();

        if sdata.len() != pdata.len() {
            return Err(format!("lengths not equal: {} != {}", sdata.len(), pdata.len()));
        }
        for (i, (s, p)) in sdata.iter().zip(pdata.iter()).enumerate() {
            if s != p {
                return Err(format!("values at i={} differ: {} != {}", i, s, p));
            }
        }
        Ok(())
    }

    /// fill the Allocation up with data, don't check
    fn fill(&mut self, t: &mut Tracker) -> Result<()> {
        let mutex = match self.mutex {
            Some(ref mut m) => m,
            None => return Ok(()),
        };
        let edata = &mut self.data;
        let mut pdata = mutex.lock();
        for (i, (e, p)) in edata.iter_mut().zip(pdata.iter_mut()).enumerate() {
            let val = t.gen.gen::<Fill>();
            *e = val;
            *p = val;
        }
        Ok(())
    }

    /// allocate some new data and fill it
    fn alloc(&mut self, t: &mut Tracker) -> TResult<()> {
        assert!(self.mutex.is_none());
        let divider = self.pool.size() /
            (mem::size_of::<Fill>() * 64);
        let len = t.gen.gen::<u16>() % divider as u16;
        t.clock.start();
        let slice = self.pool.alloc_slice::<Fill>(len);
        t.clock.stop();
        self.mutex = Some(match slice {
            Ok(m) => {
                t.stats.allocs += 1;
                m
            },
            Err(e) => match e {
                Error::OutOfMemory => {
                    t.stats.out_of_mems += 1;
                    return Ok(()); // not allocated
                },
                Error::Fragmented => {
                    // auto-defrag whenever it is encountered
                    t.clock.start();
                    self.pool.defrag();
                    let slice = self.pool.alloc_slice::<Fill>(len);
                    t.clock.stop();
                    t.stats.defrags += 1;
                    match slice {
                        Ok(m) => {
                            t.stats.allocs += 1;
                            m
                        },
                        Err(e) => return Err(format!("alloc::alloc_slice2: {:?}", e)),
                    }
                }
                _ => return Err(format!("alloc::aloc_slice:{:?}", e)),
            }
        });
        self.data.clear();
        for _ in 0..len {
            self.data.push(0);
        }
        self.fill(t);
        Ok(())
    }

    /// do something randomly
    fn do_random(&mut self, t: &mut Tracker) -> TResult<()> {
        try!(self.assert_valid());
        match self.mutex {
            // we have data, we need to decide what to do with it
            Some(_) => match sample(&mut t.gen, &t.settings.full_chances, 1)[0] {
                &FullActions::Deallocate => {
                    // deallocate the data
                    self.mutex = None;
                    t.stats.frees += 1;
                },
                &FullActions::Clean => {
                    // clean the data
                    t.clock.start();
                    self.pool.clean();
                    t.clock.stop();
                    t.stats.cleans += 1;
                },
                &FullActions::Change => {
                    // change the data
                    self.fill(t);
                },
            },
            // there is no data, should we allocate it?
            None => {
                match t.gen.gen::<usize>() % 100 {
                    0...50 => try!(self.alloc(t)),
                    _ => {},
                }
            },
        }
        try!(self.assert_valid());
        Ok(())
    }
}


// TODO: several parameters (like number of loops) need to be moved into settings
// and then several "benchmark" tests need to be created that can only be run in release
// mode... in release 1000 loops takes < 1 sec, in debug mode it takes over a minute.
fn do_test(pool: &Pool, allocs: &mut Vec<Allocation>, track: &mut Tracker) {
    println!("len allocs: {}", allocs.len());
    println!("some random values: {}, {}, {}",
             track.gen.gen::<u16>(), track.gen.gen::<u16>(), track.gen.gen::<u16>());
    track.test_clock.start();
    for _ in 0..track.settings.loops {
        for alloc in allocs.iter_mut() {
            alloc.do_random(track).unwrap();
        }
        track.stats.loops += 1;
    }
    track.test_clock.stop();
}

fn run_test(name: &str, settings: Settings,
            blocks: BlockLoc, indexes: IndexLoc, index_cache: IndexLoc) {
    let mut track = Tracker::new(settings);

    let size = blocks as usize * mem::size_of::<Block>();
<<<<<<< HEAD
    let len_indexes = blocks / 128;
    let mut pool = Pool::new(size, len_indexes, len_indexes / 10).expect("can't get pool");
=======
    let mut pool = Pool::new(size, indexes).expect("can't get pool");
>>>>>>> 28a983b0
    let mut allocs = Vec::from_iter(
        (0..pool.len_indexes())
            .map(|i| Allocation {
                i: i as usize,
                pool: &pool,
                data: Vec::new(),
                mutex: None,
            }));

    let res = panic::catch_unwind(panic::AssertUnwindSafe(
        || do_test(&pool, &mut allocs, &mut track)));
    println!("## {}", name);
    match res {
        Ok(_) => {},
        Err(_) => {
            println!("{}", pool.display());
        }
    }
    println!("TIMES: test={}ms, pool={}ms",
             track.test_clock.elapsed_ms(),
             track.clock.elapsed_ms());
    println!("STATS: {:?}", track.stats);
    match res {
        Ok(_) => {},
        Err(e) => {
             panic::resume_unwind(e);
        }
    };
}

pub const BLOCKS: BlockLoc = u16::max_value() / 2;
pub const INDEXES: IndexLoc = BLOCKS / 128;
pub const LOOPS: usize = 1000;

#[test]
fn small_integration() {
    let mut settings = Settings {
        loops: 50,
        full_chances: Vec::from_iter([FullActions::Deallocate; 9].iter().cloned()),
        empty_chances: vec![EmptyActions::Alloc],
    };
    settings.full_chances.push(FullActions::Clean);
    run_test("small_integration", settings, BLOCKS, INDEXES, INDEXES / 10);
}

#[test]
fn bench_no_cache() {
    let mut settings = Settings {
        loops: LOOPS,
        full_chances: Vec::from_iter([FullActions::Deallocate; 9].iter().cloned()),
        empty_chances: vec![EmptyActions::Alloc],
    };
    settings.full_chances.push(FullActions::Clean);
    run_test("bench_no_cache", settings.clone(), BLOCKS, INDEXES, 0);
}<|MERGE_RESOLUTION|>--- conflicted
+++ resolved
@@ -25,6 +25,7 @@
 use core::iter::FromIterator;
 use core::result;
 
+use test::Bencher;
 use rand::{sample, Rng, SeedableRng, XorShiftRng};
 use stopwatch::Stopwatch;
 
@@ -243,12 +244,7 @@
     let mut track = Tracker::new(settings);
 
     let size = blocks as usize * mem::size_of::<Block>();
-<<<<<<< HEAD
-    let len_indexes = blocks / 128;
-    let mut pool = Pool::new(size, len_indexes, len_indexes / 10).expect("can't get pool");
-=======
-    let mut pool = Pool::new(size, indexes).expect("can't get pool");
->>>>>>> 28a983b0
+    let mut pool = Pool::new(size, indexes, index_cache).expect("can't get pool");
     let mut allocs = Vec::from_iter(
         (0..pool.len_indexes())
             .map(|i| Allocation {
@@ -280,7 +276,8 @@
 }
 
 pub const BLOCKS: BlockLoc = u16::max_value() / 2;
-pub const INDEXES: IndexLoc = BLOCKS / 128;
+// pub const INDEXES: IndexLoc = BLOCKS / 128;
+pub const INDEXES: IndexLoc = 512;
 pub const LOOPS: usize = 1000;
 
 #[test]
@@ -294,13 +291,35 @@
     run_test("small_integration", settings, BLOCKS, INDEXES, INDEXES / 10);
 }
 
-#[test]
-fn bench_no_cache() {
+#[bench]
+fn bench_no_cache(b: &mut Bencher) {
     let mut settings = Settings {
         loops: LOOPS,
         full_chances: Vec::from_iter([FullActions::Deallocate; 9].iter().cloned()),
         empty_chances: vec![EmptyActions::Alloc],
     };
     settings.full_chances.push(FullActions::Clean);
-    run_test("bench_no_cache", settings.clone(), BLOCKS, INDEXES, 0);
+    run_test("bench_no_cache", settings.clone(), BLOCKS, INDEXES, 1);
+}
+
+#[bench]
+fn bench_large_cache(b: &mut Bencher) {
+    let mut settings = Settings {
+        loops: LOOPS,
+        full_chances: Vec::from_iter([FullActions::Deallocate; 9].iter().cloned()),
+        empty_chances: vec![EmptyActions::Alloc],
+    };
+    settings.full_chances.push(FullActions::Clean);
+    run_test("bench_large_cache", settings.clone(), BLOCKS, INDEXES, INDEXES);
+}
+
+#[bench]
+fn bench_small_cache(b: &mut Bencher) {
+    let mut settings = Settings {
+        loops: LOOPS,
+        full_chances: Vec::from_iter([FullActions::Deallocate; 9].iter().cloned()),
+        empty_chances: vec![EmptyActions::Alloc],
+    };
+    settings.full_chances.push(FullActions::Clean);
+    run_test("bench_small_cache", settings.clone(), BLOCKS, INDEXES, INDEXES / 20);
 }